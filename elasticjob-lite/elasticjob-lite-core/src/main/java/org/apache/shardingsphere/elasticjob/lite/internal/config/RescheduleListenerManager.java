--- conflicted
+++ resolved
@@ -19,8 +19,8 @@
 
 import org.apache.commons.lang3.StringUtils;
 import org.apache.shardingsphere.elasticjob.api.JobConfiguration;
+import org.apache.shardingsphere.elasticjob.infra.yaml.YamlEngine;
 import org.apache.shardingsphere.elasticjob.infra.pojo.JobConfigurationPOJO;
-import org.apache.shardingsphere.elasticjob.infra.yaml.YamlEngine;
 import org.apache.shardingsphere.elasticjob.lite.internal.listener.AbstractJobListener;
 import org.apache.shardingsphere.elasticjob.lite.internal.listener.AbstractListenerManager;
 import org.apache.shardingsphere.elasticjob.lite.internal.schedule.JobRegistry;
@@ -52,19 +52,12 @@
         protected void dataChanged(final String path, final Type eventType, final String data) {
             if (configNode.isConfigPath(path) && Type.NODE_CHANGED == eventType && !JobRegistry.getInstance().isShutdown(jobName)) {
                 JobConfiguration jobConfiguration = YamlEngine.unmarshal(data, JobConfigurationPOJO.class).toJobConfiguration();
-<<<<<<< HEAD
-                if (StringUtils.isNotEmpty(jobConfiguration.getCron())) {
-                    JobRegistry.getInstance().getJobScheduleController(jobName).rescheduleJob(jobConfiguration.getCron());
+                if (StringUtils.isEmpty(jobConfiguration.getCron())) {
+                    JobRegistry.getInstance().getJobScheduleController(jobName).rescheduleJob();
                 } else if (jobConfiguration.getStartDate() != null && jobConfiguration.getFixDelay() > 0) {
                     JobRegistry.getInstance().getJobScheduleController(jobName).rescheduleJob(jobConfiguration.getStartDate(), jobConfiguration.getFixDelay(), jobConfiguration.getRepeatCount());
                 } else {
-                    JobRegistry.getInstance().getJobScheduleController(jobName).rescheduleJob();
-=======
-                if (StringUtils.isEmpty(jobConfiguration.getCron())) {
-                    JobRegistry.getInstance().getJobScheduleController(jobName).rescheduleJob();
-                } else {
                     JobRegistry.getInstance().getJobScheduleController(jobName).rescheduleJob(jobConfiguration.getCron(), jobConfiguration.getTimeZone());
->>>>>>> 03c4ca0b
                 }
             }
         }
