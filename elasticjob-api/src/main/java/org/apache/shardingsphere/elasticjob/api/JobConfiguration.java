/*
 * Licensed to the Apache Software Foundation (ASF) under one or more
 * contributor license agreements.  See the NOTICE file distributed with
 * this work for additional information regarding copyright ownership.
 * The ASF licenses this file to You under the Apache License, Version 2.0
 * (the "License"); you may not use this file except in compliance with
 * the License.  You may obtain a copy of the License at
 *
 *     http://www.apache.org/licenses/LICENSE-2.0
 *
 * Unless required by applicable law or agreed to in writing, software
 * distributed under the License is distributed on an "AS IS" BASIS,
 * WITHOUT WARRANTIES OR CONDITIONS OF ANY KIND, either express or implied.
 * See the License for the specific language governing permissions and
 * limitations under the License.
 */

package org.apache.shardingsphere.elasticjob.api;

import com.google.common.base.Preconditions;
import com.google.common.base.Strings;
import lombok.AccessLevel;
import lombok.AllArgsConstructor;
import lombok.Getter;
import lombok.RequiredArgsConstructor;

import java.util.ArrayList;
import java.util.Arrays;
import java.util.Collection;
import java.util.Date;
import java.util.LinkedList;
import java.util.Properties;

/**
 * ElasticJob configuration.
 */
@Getter
@AllArgsConstructor(access = AccessLevel.PRIVATE)
public final class JobConfiguration {

    private final String jobName;

    private final String cron;
<<<<<<< HEAD

    private final Date startDate;

    private final int fixDelay;

    private final int repeatCount;

=======
    
    private final String timeZone;
    
>>>>>>> 03c4ca0b
    private final int shardingTotalCount;

    private final String shardingItemParameters;

    private final String jobParameter;

    private final boolean monitorExecution;

    private final boolean failover;

    private final boolean misfire;

    private final int maxTimeDiffSeconds;

    private final int reconcileIntervalMinutes;

    private final String jobShardingStrategyType;

    private final String jobExecutorServiceHandlerType;

    private final String jobErrorHandlerType;

    private final Collection<String> jobListenerTypes;

    private final Collection<JobExtraConfiguration> extraConfigurations;

    private final String description;

    private final Properties props;

    private final boolean disabled;

    private final boolean overwrite;

    private final String label;

    private final boolean staticSharding;

    private final boolean cleanupAfterFinish;

    /**
     * Create ElasticJob configuration builder.
     *
     * @param jobName            job name
     * @param shardingTotalCount sharding total count
     * @return ElasticJob configuration builder
     */
    public static Builder newBuilder(final String jobName, final int shardingTotalCount) {
        return new Builder(jobName, shardingTotalCount);
    }

    @RequiredArgsConstructor(access = AccessLevel.PRIVATE)
    public static class Builder {

        private final String jobName;

        private Date startDate;

        private String cron;
<<<<<<< HEAD

        private int fixDelay = -1;

        private int repeatCount = -1;

=======
        
        private String timeZone;
        
>>>>>>> 03c4ca0b
        private final int shardingTotalCount;

        private String shardingItemParameters = "";

        private String jobParameter = "";

        private boolean monitorExecution = true;

        private boolean failover;

        private boolean misfire = true;

        private int maxTimeDiffSeconds = -1;

        private int reconcileIntervalMinutes = 10;

        private String jobShardingStrategyType;

        private String jobExecutorServiceHandlerType;

        private String jobErrorHandlerType;

        private final Collection<String> jobListenerTypes = new ArrayList<>();

        private final Collection<JobExtraConfiguration> extraConfigurations = new LinkedList<>();

        private String description = "";

        private final Properties props = new Properties();

        private boolean disabled;

        private boolean overwrite;

        private String label;

        private boolean staticSharding;

        private boolean cleanupAfterFinish;

        /**
         * Cron expression.
         *
         * @param cron cron expression
         * @return job configuration builder
         */
        public Builder cron(final String cron) {
            if (null != cron) {
                this.cron = cron;
            }
            return this;
        }
<<<<<<< HEAD

        /**
         * fixDelay unit second.
         *
         * @param startDate startDate
         * @return job configuration builder
         */
        public Builder startDate(final Date startDate) {
            this.startDate = startDate;
            return this;
        }

        /**
         * fixDelay unit second.
         *
         * @param fixDelay delay second
         * @return job configuration builder
         */
        public Builder fixDelay(final int fixDelay) {
            this.fixDelay = fixDelay;
            return this;
        }

        /**
         * Repeat count.
         *
         * @param repeatCount Repeat count
         * @return job configuration builder
         */
        public Builder repeatCount(final int repeatCount) {
            this.repeatCount = repeatCount;
            return this;
        }

=======
    
        /**
         * time zone.
         *
         * @param timeZone the time zone
         * @return job configuration builder
         */
        public Builder timeZone(final String timeZone) {
            if (null != timeZone) {
                this.timeZone = timeZone;
            }
            return this;
        }
        
>>>>>>> 03c4ca0b
        /**
         * Set mapper of sharding items and sharding parameters.
         *
         * <p>
         * sharding item and sharding parameter split by =, multiple sharding items and sharding parameters split by comma, just like map.
         * Sharding item start from zero, cannot equal to great than sharding total count.
         *
         * For example:
         * 0=a,1=b,2=c
         * </p>
         *
         * @param shardingItemParameters mapper of sharding items and sharding parameters
         * @return job configuration builder
         */
        public Builder shardingItemParameters(final String shardingItemParameters) {
            if (null != shardingItemParameters) {
                this.shardingItemParameters = shardingItemParameters;
            }
            return this;
        }

        /**
         * Set job parameter.
         *
         * @param jobParameter job parameter
         * @return job configuration builder
         */
        public Builder jobParameter(final String jobParameter) {
            if (null != jobParameter) {
                this.jobParameter = jobParameter;
            }
            return this;
        }

        /**
         * Set enable or disable monitor execution.
         *
         * <p>
         * For short interval job, it is better to disable monitor execution to improve performance.
         * It can't guarantee repeated data fetch and can't failover if disable monitor execution, please keep idempotence in job.
         *
         * For long interval job, it is better to enable monitor execution to guarantee fetch data exactly once.
         * </p>
         *
         * @param monitorExecution monitor job execution status
         * @return ElasticJob configuration builder
         */
        public Builder monitorExecution(final boolean monitorExecution) {
            this.monitorExecution = monitorExecution;
            return this;
        }

        /**
         * Set enable failover.
         *
         * <p>
         * Only for `monitorExecution` enabled.
         * </p>
         *
         * @param failover enable or disable failover
         * @return job configuration builder
         */
        public Builder failover(final boolean failover) {
            this.failover = failover;
            return this;
        }

        /**
         * Set enable misfire.
         *
         * @param misfire enable or disable misfire
         * @return job configuration builder
         */
        public Builder misfire(final boolean misfire) {
            this.misfire = misfire;
            return this;
        }

        /**
         * Set max tolerate time different seconds between job server and registry center.
         *
         * <p>
         * ElasticJob will throw exception if exceed max tolerate time different seconds.
         * -1 means do not check.
         * </p>
         *
         * @param maxTimeDiffSeconds max tolerate time different seconds between job server and registry center
         * @return ElasticJob configuration builder
         */
        public Builder maxTimeDiffSeconds(final int maxTimeDiffSeconds) {
            this.maxTimeDiffSeconds = maxTimeDiffSeconds;
            return this;
        }

        /**
         * Set reconcile interval minutes for job sharding status.
         *
         * <p>
         * Monitor the status of the job server at regular intervals, and resharding if incorrect.
         * </p>
         *
         * @param reconcileIntervalMinutes reconcile interval minutes for job sharding status
         * @return ElasticJob configuration builder
         */
        public Builder reconcileIntervalMinutes(final int reconcileIntervalMinutes) {
            this.reconcileIntervalMinutes = reconcileIntervalMinutes;
            return this;
        }

        /**
         * Set job sharding strategy type.
         *
         * <p>
         * Default for {@code AverageAllocationJobShardingStrategy}.
         * </p>
         *
         * @param jobShardingStrategyType job sharding strategy type
         * @return ElasticJob configuration builder
         */
        public Builder jobShardingStrategyType(final String jobShardingStrategyType) {
            if (null != jobShardingStrategyType) {
                this.jobShardingStrategyType = jobShardingStrategyType;
            }
            return this;
        }

        /**
         * Set job executor service handler type.
         *
         * @param jobExecutorServiceHandlerType job executor service handler type
         * @return job configuration builder
         */
        public Builder jobExecutorServiceHandlerType(final String jobExecutorServiceHandlerType) {
            this.jobExecutorServiceHandlerType = jobExecutorServiceHandlerType;
            return this;
        }

        /**
         * Set job error handler type.
         *
         * @param jobErrorHandlerType job error handler type
         * @return job configuration builder
         */
        public Builder jobErrorHandlerType(final String jobErrorHandlerType) {
            this.jobErrorHandlerType = jobErrorHandlerType;
            return this;
        }

        /**
         * Set job listener types.
         *
         * @param jobListenerTypes job listener types
         * @return ElasticJob configuration builder
         */
        public Builder jobListenerTypes(final String... jobListenerTypes) {
            this.jobListenerTypes.addAll(Arrays.asList(jobListenerTypes));
            return this;
        }

        /**
         * Add extra configurations.
         *
         * @param extraConfig job extra configuration
         * @return job configuration builder
         */
        public Builder addExtraConfigurations(final JobExtraConfiguration extraConfig) {
            extraConfigurations.add(extraConfig);
            return this;
        }

        /**
         * Set job description.
         *
         * @param description job description
         * @return job configuration builder
         */
        public Builder description(final String description) {
            if (null != description) {
                this.description = description;
            }
            return this;
        }

        /**
         * Set property.
         *
         * @param key   property key
         * @param value property value
         * @return job configuration builder
         */
        public Builder setProperty(final String key, final String value) {
            props.setProperty(key, value);
            return this;
        }

        /**
         * Set whether disable job when start.
         *
         * <p>
         * Using in job deploy, start job together after deploy.
         * </p>
         *
         * @param disabled whether disable job when start
         * @return ElasticJob configuration builder
         */
        public Builder disabled(final boolean disabled) {
            this.disabled = disabled;
            return this;
        }

        /**
         * Set whether overwrite local configuration to registry center when job startup.
         *
         * <p>
         * If overwrite enabled, every startup will use local configuration.
         * </p>
         *
         * @param overwrite whether overwrite local configuration to registry center when job startup
         * @return ElasticJob configuration builder
         */
        public Builder overwrite(final boolean overwrite) {
            this.overwrite = overwrite;
            return this;
        }

        /**
         * Set label.
         *
         * @param label label
         * @return ElasticJob configuration builder
         */
        public Builder label(final String label) {
            this.label = label;
            return this;
        }

        /**
         * Set static sharding.
         *
         * @param staticSharding static sharding
         * @return ElasticJob configuration builder
         */
        public Builder staticSharding(final boolean staticSharding) {
            this.staticSharding = staticSharding;
            return this;
        }

        /**
         * Set cleanupAfterFinish.
         *
         * @param cleanupAfterFinish cleanupAfterFinish
         * @return ElasticJob configuration builder
         */
        public Builder cleanupAfterFinish(final boolean cleanupAfterFinish) {
            this.cleanupAfterFinish = cleanupAfterFinish;
            return this;
        }

        /**
         * Build ElasticJob configuration.
         *
         * @return ElasticJob configuration
         */
        public final JobConfiguration build() {
            Preconditions.checkArgument(!Strings.isNullOrEmpty(jobName), "jobName can not be empty.");
            Preconditions.checkArgument(shardingTotalCount > 0, "shardingTotalCount should larger than zero.");
<<<<<<< HEAD
            if (fixDelay > 0 && startDate == null) {
                startDate = new Date();
            }
            return new JobConfiguration(jobName, cron, startDate, fixDelay, repeatCount, shardingTotalCount, shardingItemParameters, jobParameter,
=======
            return new JobConfiguration(jobName, cron, timeZone, shardingTotalCount, shardingItemParameters, jobParameter,
>>>>>>> 03c4ca0b
                    monitorExecution, failover, misfire, maxTimeDiffSeconds, reconcileIntervalMinutes,
                    jobShardingStrategyType, jobExecutorServiceHandlerType, jobErrorHandlerType, jobListenerTypes,
                    extraConfigurations, description, props, disabled, overwrite, label, staticSharding, cleanupAfterFinish);
        }
    }
}<|MERGE_RESOLUTION|>--- conflicted
+++ resolved
@@ -41,7 +41,8 @@
     private final String jobName;
 
     private final String cron;
-<<<<<<< HEAD
+
+    private final String timeZone;
 
     private final Date startDate;
 
@@ -49,11 +50,6 @@
 
     private final int repeatCount;
 
-=======
-    
-    private final String timeZone;
-    
->>>>>>> 03c4ca0b
     private final int shardingTotalCount;
 
     private final String shardingItemParameters;
@@ -97,7 +93,7 @@
     /**
      * Create ElasticJob configuration builder.
      *
-     * @param jobName            job name
+     * @param jobName job name
      * @param shardingTotalCount sharding total count
      * @return ElasticJob configuration builder
      */
@@ -113,17 +109,13 @@
         private Date startDate;
 
         private String cron;
-<<<<<<< HEAD
+
+        private String timeZone;
 
         private int fixDelay = -1;
 
         private int repeatCount = -1;
 
-=======
-        
-        private String timeZone;
-        
->>>>>>> 03c4ca0b
         private final int shardingTotalCount;
 
         private String shardingItemParameters = "";
@@ -176,43 +168,7 @@
             }
             return this;
         }
-<<<<<<< HEAD
-
-        /**
-         * fixDelay unit second.
-         *
-         * @param startDate startDate
-         * @return job configuration builder
-         */
-        public Builder startDate(final Date startDate) {
-            this.startDate = startDate;
-            return this;
-        }
-
-        /**
-         * fixDelay unit second.
-         *
-         * @param fixDelay delay second
-         * @return job configuration builder
-         */
-        public Builder fixDelay(final int fixDelay) {
-            this.fixDelay = fixDelay;
-            return this;
-        }
-
-        /**
-         * Repeat count.
-         *
-         * @param repeatCount Repeat count
-         * @return job configuration builder
-         */
-        public Builder repeatCount(final int repeatCount) {
-            this.repeatCount = repeatCount;
-            return this;
-        }
-
-=======
-    
+
         /**
          * time zone.
          *
@@ -225,8 +181,40 @@
             }
             return this;
         }
-        
->>>>>>> 03c4ca0b
+
+        /**
+         * fixDelay unit second.
+         *
+         * @param startDate startDate
+         * @return job configuration builder
+         */
+        public Builder startDate(final Date startDate) {
+            this.startDate = startDate;
+            return this;
+        }
+
+        /**
+         * fixDelay unit second.
+         *
+         * @param fixDelay delay second
+         * @return job configuration builder
+         */
+        public Builder fixDelay(final int fixDelay) {
+            this.fixDelay = fixDelay;
+            return this;
+        }
+
+        /**
+         * Repeat count.
+         *
+         * @param repeatCount Repeat count
+         * @return job configuration builder
+         */
+        public Builder repeatCount(final int repeatCount) {
+            this.repeatCount = repeatCount;
+            return this;
+        }
+
         /**
          * Set mapper of sharding items and sharding parameters.
          *
@@ -252,6 +240,7 @@
          * Set job parameter.
          *
          * @param jobParameter job parameter
+         *
          * @return job configuration builder
          */
         public Builder jobParameter(final String jobParameter) {
@@ -413,7 +402,7 @@
         /**
          * Set property.
          *
-         * @param key   property key
+         * @param key property key
          * @param value property value
          * @return job configuration builder
          */
@@ -441,7 +430,7 @@
          * Set whether overwrite local configuration to registry center when job startup.
          *
          * <p>
-         * If overwrite enabled, every startup will use local configuration.
+         *  If overwrite enabled, every startup will use local configuration.
          * </p>
          *
          * @param overwrite whether overwrite local configuration to registry center when job startup
@@ -493,14 +482,10 @@
         public final JobConfiguration build() {
             Preconditions.checkArgument(!Strings.isNullOrEmpty(jobName), "jobName can not be empty.");
             Preconditions.checkArgument(shardingTotalCount > 0, "shardingTotalCount should larger than zero.");
-<<<<<<< HEAD
             if (fixDelay > 0 && startDate == null) {
                 startDate = new Date();
             }
-            return new JobConfiguration(jobName, cron, startDate, fixDelay, repeatCount, shardingTotalCount, shardingItemParameters, jobParameter,
-=======
-            return new JobConfiguration(jobName, cron, timeZone, shardingTotalCount, shardingItemParameters, jobParameter,
->>>>>>> 03c4ca0b
+            return new JobConfiguration(jobName, cron, timeZone, startDate, fixDelay, repeatCount, shardingTotalCount, shardingItemParameters, jobParameter,
                     monitorExecution, failover, misfire, maxTimeDiffSeconds, reconcileIntervalMinutes,
                     jobShardingStrategyType, jobExecutorServiceHandlerType, jobErrorHandlerType, jobListenerTypes,
                     extraConfigurations, description, props, disabled, overwrite, label, staticSharding, cleanupAfterFinish);
