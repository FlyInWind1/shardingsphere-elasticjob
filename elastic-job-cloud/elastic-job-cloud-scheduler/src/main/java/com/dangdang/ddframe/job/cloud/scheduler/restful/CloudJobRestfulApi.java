--- conflicted
+++ resolved
@@ -23,12 +23,8 @@
 import com.dangdang.ddframe.job.cloud.scheduler.config.JobExecutionType;
 import com.dangdang.ddframe.job.cloud.scheduler.lifecycle.LifecycleService;
 import com.dangdang.ddframe.job.cloud.scheduler.producer.ProducerManager;
-<<<<<<< HEAD
-=======
-import com.dangdang.ddframe.job.cloud.scheduler.producer.ProducerManagerFactory;
 import com.dangdang.ddframe.job.cloud.scheduler.state.failover.FailoverService;
 import com.dangdang.ddframe.job.cloud.scheduler.state.failover.FailoverTaskInfo;
->>>>>>> b29835fc
 import com.dangdang.ddframe.job.cloud.scheduler.state.ready.ReadyService;
 import com.dangdang.ddframe.job.cloud.scheduler.state.running.RunningService;
 import com.dangdang.ddframe.job.cloud.scheduler.statistics.StatisticManager;
@@ -96,15 +92,11 @@
     
     private static CoordinatorRegistryCenter regCenter;
     
-<<<<<<< HEAD
+    private static Optional<JobEventRdbSearch> jobEventRdbSearch;
+    
+    private static final SimpleDateFormat DATETIME_FORMATTER = new SimpleDateFormat("yyyy-MM-dd HH:mm:ss");
+    
     private static ProducerManager producerManager;
-=======
-    private static Optional<JobEventRdbSearch> jobEventRdbSearch;
-    
-    private static final SimpleDateFormat DATETIME_FORMATTER = new SimpleDateFormat("yyyy-MM-dd HH:mm:ss");
-    
-    private final ProducerManager producerManager;
->>>>>>> b29835fc
     
     private final LifecycleService lifecycleService;
     
@@ -135,12 +127,7 @@
      * 
      * @param regCenter 注册中心
      */
-<<<<<<< HEAD
-    public static void init(final CoordinatorRegistryCenter regCenter) {
-=======
-    public static void init(final SchedulerDriver schedulerDriver, final CoordinatorRegistryCenter regCenter, final Optional<JobEventRdbSearch> jobEventRdbSearch) {
-        CloudJobRestfulApi.schedulerDriver = schedulerDriver;
->>>>>>> b29835fc
+    public static void init(final CoordinatorRegistryCenter regCenter, final Optional<JobEventRdbSearch> jobEventRdbSearch) {
         CloudJobRestfulApi.regCenter = regCenter;
         CloudJobRestfulApi.jobEventRdbSearch = jobEventRdbSearch;
         GsonFactory.registerTypeAdapter(CloudJobConfiguration.class, new CloudJobConfigurationGsonFactory.CloudJobConfigurationGsonTypeAdapter());
