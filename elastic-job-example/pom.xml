<?xml version="1.0" encoding="UTF-8"?>
<project xmlns="http://maven.apache.org/POM/4.0.0" xmlns:xsi="http://www.w3.org/2001/XMLSchema-instance" xsi:schemaLocation="http://maven.apache.org/POM/4.0.0 http://maven.apache.org/xsd/maven-4.0.0.xsd">
    <modelVersion>4.0.0</modelVersion>
    <artifactId>elastic-job-example</artifactId>
    <groupId>com.dangdang</groupId>
    <name>${project.artifactId}</name>
    <packaging>pom</packaging>
    <version>2.0.3-SNAPSHOT</version>
    
    <modules>
        <module>elastic-job-example-jobs</module>
        <module>elastic-job-example-embed-zk</module>
        
        <module>elastic-job-example-lite-java</module>
        <module>elastic-job-example-lite-spring</module>
        <module>elastic-job-example-lite-springboot</module>
        
        <module>elastic-job-example-cloud</module>
    </modules>
    
    <properties>
        <java.version>1.7</java.version>
        <elastic-job.version>2.0.3-SNAPSHOT</elastic-job.version>
<<<<<<< HEAD
        <springframework.version>4.1.1.RELEASE</springframework.version>
=======
        <curator.version>2.10.0</curator.version>
        <springframework.version>4.3.4.RELEASE</springframework.version>
>>>>>>> a25a686a
        <slf4j.version>1.7.7</slf4j.version>
        <logback.version>1.1.2</logback.version>
        <commons-dbcp.version>1.4</commons-dbcp.version>
        <h2.version>1.4.184</h2.version>
        <mysql.version>5.1.30</mysql.version>
        <maven-compiler-plugin.version>3.3</maven-compiler-plugin.version>
    </properties>
    
    <dependencyManagement>
        <dependencies>
            <dependency>
                <artifactId>elastic-job-common-core</artifactId>
                <groupId>com.dangdang</groupId>
                <version>${elastic-job.version}</version>
            </dependency>
            <dependency>
                <artifactId>elastic-job-lite-core</artifactId>
                <groupId>com.dangdang</groupId>
                <version>${elastic-job.version}</version>
            </dependency>
            <dependency>
                <artifactId>elastic-job-lite-spring</artifactId>
                <groupId>com.dangdang</groupId>
                <version>${elastic-job.version}</version>
            </dependency>
            <dependency>
                <artifactId>elastic-job-cloud-executor</artifactId>
                <groupId>com.dangdang</groupId>
                <version>${elastic-job.version}</version>
            </dependency>
            
            <dependency>
                <groupId>org.apache.curator</groupId>
                <artifactId>curator-test</artifactId>
                <version>${curator.version}</version>
            </dependency>
            <dependency>
                <groupId>org.springframework</groupId>
                <artifactId>spring-context</artifactId>
                <version>${springframework.version}</version>
            </dependency>
            <dependency>
                <groupId>org.slf4j</groupId>
                <artifactId>slf4j-api</artifactId>
                <version>${slf4j.version}</version>
            </dependency>
            <dependency>
                <groupId>org.slf4j</groupId>
                <artifactId>jcl-over-slf4j</artifactId>
                <version>${slf4j.version}</version>
            </dependency>
            <dependency>
                <groupId>org.slf4j</groupId>
                <artifactId>log4j-over-slf4j</artifactId>
                <version>${slf4j.version}</version>
            </dependency>
            <dependency>
                <groupId>ch.qos.logback</groupId>
                <artifactId>logback-classic</artifactId>
                <version>${logback.version}</version>
            </dependency>
            <dependency>
                <groupId>commons-dbcp</groupId>
                <artifactId>commons-dbcp</artifactId>
                <version>${commons-dbcp.version}</version>
            </dependency>
            <dependency>
                <groupId>com.h2database</groupId>
                <artifactId>h2</artifactId>
                <version>${h2.version}</version>
            </dependency>
            <dependency>
                <groupId>mysql</groupId>
                <artifactId>mysql-connector-java</artifactId>
                <version>${mysql.version}</version>
            </dependency>
        </dependencies>
    </dependencyManagement>
    
    <build>
        <pluginManagement>
            <plugins>
                <plugin>
                    <groupId>org.apache.maven.plugins</groupId>
                    <artifactId>maven-compiler-plugin</artifactId>
                    <configuration>
                        <source>${java.version}</source>
                        <target>${java.version}</target>
                        <testSource>${java.version}</testSource>
                        <testTarget>${java.version}</testTarget>
                    </configuration>
                    <version>${maven-compiler-plugin.version}</version>
                </plugin>
            </plugins>
        </pluginManagement>
    </build>
</project><|MERGE_RESOLUTION|>--- conflicted
+++ resolved
@@ -21,12 +21,8 @@
     <properties>
         <java.version>1.7</java.version>
         <elastic-job.version>2.0.3-SNAPSHOT</elastic-job.version>
-<<<<<<< HEAD
-        <springframework.version>4.1.1.RELEASE</springframework.version>
-=======
         <curator.version>2.10.0</curator.version>
         <springframework.version>4.3.4.RELEASE</springframework.version>
->>>>>>> a25a686a
         <slf4j.version>1.7.7</slf4j.version>
         <logback.version>1.1.2</logback.version>
         <commons-dbcp.version>1.4</commons-dbcp.version>
